--- conflicted
+++ resolved
@@ -39,88 +39,11 @@
 ### 1. Clone the repo
 
 ```bash
-git clone https://github.com/yourusername/voicebot-tts-echo.git
-cd voicebot-tts-echo
+python -m venv venv
+venv\Scripts\activate
+pip install flask
+python app.py
 ```
-
-2. Install dependencies
-```bash
-pip install -r requirements.txt
-```
-
-3. Add your Murf API key
-
-Create a .env file:
-```bash
-MURF_API_KEY=your_murf_api_key_here
-```
-
-4. Run the server
-```bash
-uvicorn main:app --reload
-```
-<<<<<<< HEAD
-Backend will run on: http://127.0.0.1:8000
-
-🌐 Project Structure
-
-voicebot-tts-echo/
-├── static/
-│   ├── script.js
-│   └── styles.css
-├── templates/
-│   └── index.html
-├── main.py
-├── requirements.txt
-└── README.md
-
-📡 API Endpoint
-POST /generate-audio
-
-Request Body:
-```bash
-{
-  "text": "Hello, this is a test.",
-  "voice_id": "en-AU-kylie"
-}
-```
-
-Response:
-```bash
-{
-  "audioFile": "/static/audio/output.mp3"
-}
-```
-
-🎯 Future Improvements
-
-Add voice-to-text (STT) support
-
-Support multiple languages or voices
-
-Deploy to Render / Vercel / Replit
-
-🙋‍♀️ Author
-Shreya S
-LinkedIn | GitHub
-
-📄 License
-MIT License – Free to use & share!
-
-🏷️ Tags
-#VoiceBot #FastAPI #MurfAPI #TTS #Echo #WebApp #AI
-
-
----
-
-Let me know if you'd like:
-- The `.env` setup guide
-- A deployment-ready version (Render or Replit)
-- Video demo script or editing help  
-- GIF creation for the LinkedIn preview
-
-Ready to push this live!
-=======
 🚀 More coming every day!
 
 🎤 Day 2 Task: Connect to Murf.ai’s REST API for Text-to-Speech!
@@ -134,20 +57,17 @@
 - Swagger UI (localhost:8000/docs)
 
 Day 3: Play TTS Audio on Web UI
-
 Today’s task was all about creating a seamless voice experience on the frontend! 🗣️✨
  🔹 I built a simple HTML page with a text input and a button.
  🔹 When the user submits text, it makes a POST request to my FastAPI /generate-audio endpoint.
  🔹 The backend calls Murf’s REST TTS API to generate audio and sends back a playable URL.
  🔹 The frontend receives that URL and plays the audio in an <audio> player element – all dynamically handled using JavaScript!
- 
 🧠 Skills Applied:
 RESTful API Integration (Murf TTS)
 FastAPI backend
 CORS handling
 Fetch API in JS
 Audio playback on frontend
-
 🔐 API keys stored securely in .env, keeping best practices in mind!
-Can’t wait to take this further with more advanced voice features!
->>>>>>> 692516df
+Thanks to the hashtag#MurfAI team for this hands-on learning experience 🙌
+Can’t wait to take this further with more advanced voice features!